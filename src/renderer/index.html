<!DOCTYPE html>
<html lang="en">
<head>
    <meta charset="UTF-8">
    <meta name="viewport" content="width=device-width, initial-scale=1.0">
    <title>ScribeCat</title>
    <link rel="stylesheet" href="styles.css">
    <link rel="preconnect" href="https://fonts.googleapis.com">
    <link rel="preconnect" href="https://fonts.gstatic.com" crossorigin>
    <link href="https://fonts.googleapis.com/css2?family=Inter:wght@300;400;500;600;700&display=swap" rel="stylesheet">
</head>
<body>
    <div id="app">
        <!-- Header -->
        <header class="app-header">
            <div class="header-left">
                <button id="sidebar-toggle" class="sidebar-toggle" title="Toggle Sidebar">
                    <svg width="20" height="20" viewBox="0 0 24 24" fill="none" stroke="currentColor" stroke-width="2">
                        <line x1="3" y1="6" x2="21" y2="6"></line>
                        <line x1="3" y1="12" x2="21" y2="12"></line>
                        <line x1="3" y1="18" x2="21" y2="18"></line>
                    </svg>
                </button>
                <div class="logo-container">
                    <img src="../../assets/images/nugget.png" alt="ScribeCat" class="logo" onerror="this.style.display='none'">
                    <h1 class="app-title">ScribeCat</h1>
                </div>
            </div>
            <div class="header-center">
                <!-- This will remain empty for centered spacing -->
            </div>
            <div class="header-right">
                <div class="clock-section">
                    <div class="clock" id="clock">
                        <div class="time">12:00 PM</div>
                        <div class="date">Monday, Jan 1</div>
                    </div>
                    <div class="status-chips">
                        <div class="status-chip" id="audio-status" title="Audio Status - Click for details">
                            <div class="status-indicator"></div>
                            <span>Audio</span>
                        </div>
                        <div class="status-chip" id="transcription-status" title="Transcription Status - Click for details">
                            <div class="status-indicator"></div>
                            <span>AI</span>
                        </div>
                        <div class="status-chip" id="drive-status" title="Drive Status - Click for details">
                            <div class="status-indicator"></div>
                            <span>Drive</span>
                        </div>
                    </div>
                </div>
            </div>
        </header>

<<<<<<< HEAD
        <!-- Floating Sidebar -->
        <aside class="sidebar" id="sidebar">
            <button class="sidebar-close">
                <svg width="16" height="16" viewBox="0 0 24 24" fill="none" stroke="currentColor" stroke-width="2">
                    <line x1="18" y1="6" x2="6" y2="18"></line>
                    <line x1="6" y1="6" x2="18" y2="18"></line>
                </svg>
            </button>
            <div class="sidebar-section">
                <h3>Themes</h3>
                <div class="theme-selector">
                    <select id="theme-select">
                        <option value="default">Default</option>
                        <option value="dark">Dark</option>
                        <option value="blue">Ocean Blue</option>
                        <option value="forest">Forest Green</option>
                        <option value="sunset">Sunset Orange</option>
                        <option value="purple">Purple</option>
                        <option value="rose">Rose</option>
                        <option value="teal">Teal</option>
                        <option value="indigo">Indigo</option>
                        <option value="amber">Amber</option>
                        <option value="emerald">Emerald</option>
                        <option value="cyan">Cyan</option>
                        <option value="pink">Pink</option>
                        <option value="slate">Slate</option>
                        <option value="midnight">Midnight</option>
                    </select>
                    <div class="theme-preview" id="theme-preview">
                        <div class="theme-swatch primary"></div>
                        <div class="theme-swatch surface"></div>
                        <div class="theme-swatch background"></div>
=======
        <!-- Main Content -->
        <div class="app-body">
            <!-- Sidebar -->
            <aside class="sidebar" id="sidebar">
                <div class="sidebar-section">
                    <h3>Themes</h3>
                    <div class="theme-selector">
                        <select id="theme-select" title="Change application theme">
                            <option value="default">Default</option>
                            <option value="dark">Dark</option>
                            <option value="blue">Ocean Blue</option>
                            <option value="forest">Forest Green</option>
                            <option value="sunset">Sunset Orange</option>
                            <option value="purple">Purple</option>
                            <option value="rose">Rose</option>
                            <option value="teal">Teal</option>
                            <option value="indigo">Indigo</option>
                            <option value="amber">Amber</option>
                            <option value="emerald">Emerald</option>
                            <option value="cyan">Cyan</option>
                            <option value="pink">Pink</option>
                            <option value="slate">Slate</option>
                            <option value="midnight">Midnight</option>
                        </select>
                        <div class="theme-preview" id="theme-preview">
                            <div class="theme-swatch primary"></div>
                            <div class="theme-swatch surface"></div>
                            <div class="theme-swatch background"></div>
                        </div>
>>>>>>> 153ff55f
                    </div>
                </div>
            </div>

            <div class="sidebar-section">
                <h3>Canvas Integration</h3>
                <div class="canvas-settings">
                    <input type="text" id="canvas-url" placeholder="Canvas URL" class="input-field">
                    <div class="course-selection">
                        <select id="course-select" class="input-field">
                            <option value="">Select Course</option>
                            <option value="other">Other (Manual Entry)</option>
                        </select>
                        <div id="manual-course-fields" class="manual-course-fields" style="display: none;">
                            <input type="text" id="course-number" placeholder="Course Number" class="input-field">
                            <input type="text" id="course-title" placeholder="Course Title" class="input-field">
                        </div>
                    </div>
                    <div class="canvas-buttons">
                        <button id="save-canvas" class="btn btn-small">Save</button>
                        <button id="manage-courses" class="btn btn-small">Manage Courses</button>
                    </div>
                </div>
            </div>

            <div class="sidebar-section">
                <h3>Google Drive</h3>
                <div class="drive-setup-info" style="margin-bottom: 12px;">
                    <p style="font-size: 12px; color: #666; margin: 0 0 8px 0;">
                        Need Google Drive for Desktop? 
                        <a href="#" id="drive-download-link" style="color: #1a73e8;">Download here</a>
                    </p>
                </div>
                <div class="drive-settings">
                    <div class="drive-folder-setting" style="margin-bottom: 12px;">
                        <label style="font-weight: bold; margin-bottom: 4px; display: block;">Notes Folder:</label>
                        <input type="text" id="notes-drive-folder" placeholder="Select Drive folder for notes" class="input-field" readonly>
                        <button id="select-notes-drive-folder" class="btn btn-small">Select Folder</button>
                    </div>
<<<<<<< HEAD
                    <div class="drive-folder-setting">
                        <label style="font-weight: bold; margin-bottom: 4px; display: block;">Transcription Folder:</label>
                        <input type="text" id="transcription-drive-folder" placeholder="Select Drive folder for transcriptions" class="input-field" readonly>
                        <button id="select-transcription-drive-folder" class="btn btn-small">Select Folder</button>
=======
                    <div class="drive-settings">
                        <div class="drive-folder-setting" style="margin-bottom: 12px;">
                            <label style="font-weight: bold; margin-bottom: 4px; display: block;">Notes Folder:</label>
                            <input type="text" id="notes-drive-folder" placeholder="Select Drive folder for notes" class="input-field" readonly>
                            <button id="select-notes-drive-folder" class="btn btn-small" title="Choose where to save your notes files">Select Folder</button>
                        </div>
                        <div class="drive-folder-setting">
                            <label style="font-weight: bold; margin-bottom: 4px; display: block;">Transcription Folder:</label>
                            <input type="text" id="transcription-drive-folder" placeholder="Select Drive folder for transcriptions" class="input-field" readonly>
                            <button id="select-transcription-drive-folder" class="btn btn-small" title="Choose where to save your transcription files">Select Folder</button>
                        </div>
>>>>>>> 153ff55f
                    </div>
                </div>
            </div>

<<<<<<< HEAD
            <div class="sidebar-section">
                <h3>Audio Settings</h3>
                <div class="audio-settings">
                    <div class="audio-destination" style="margin-bottom: 16px;">
                        <label style="font-weight: bold; margin-bottom: 8px; display: block;">Audio File Destination:</label>
                        <div style="margin-bottom: 8px;">
                            <label style="display: flex; align-items: center; margin-bottom: 4px;">
                                <input type="radio" name="audio-destination" value="local" id="audio-dest-local" style="margin-right: 8px;">
                                <span>Download to Local Folder</span>
                            </label>
                            <label style="display: flex; align-items: center;">
                                <input type="radio" name="audio-destination" value="drive" id="audio-dest-drive" style="margin-right: 8px;">
                                <span>Upload to Google Drive</span>
                            </label>
                        </div>
                    </div>
                    <div class="local-folder-settings" style="margin-bottom: 12px;">
                        <label>Local Audio Folder:</label>
                        <input type="text" id="local-audio-folder" placeholder="Select local folder for audio files" class="input-field" readonly>
                        <button id="select-local-audio-folder" class="btn btn-small">Select Folder</button>
                    </div>
                    <label>
                        <input type="checkbox" id="vocal-isolation"> Vocal Isolation
                    </label>
                    <select id="microphone-select" class="input-field">
                        <option value="">Select Microphone</option>
                    </select>
                    <div style="margin-top:12px">
                        <label for="transcription-backend">Transcription Backend:</label>
                        <select id="transcription-backend" class="input-field">
                            <option value="vosk">Vosk (Offline)</option>
                            <option value="whisper">Whisper (Optional)</option>
                        </select>
=======
                <div class="sidebar-section">
                    <h3>Audio Settings</h3>
                    <div class="audio-settings">
                        <div class="audio-destination" style="margin-bottom: 16px;">
                            <label style="font-weight: bold; margin-bottom: 8px; display: block;">Audio File Destination:</label>
                            <div style="margin-bottom: 8px;">
                                <label style="display: flex; align-items: center; margin-bottom: 4px;">
                                    <input type="radio" name="audio-destination" value="local" id="audio-dest-local" style="margin-right: 8px;">
                                    <span>Download to Local Folder</span>
                                </label>
                                <label style="display: flex; align-items: center;">
                                    <input type="radio" name="audio-destination" value="drive" id="audio-dest-drive" style="margin-right: 8px;">
                                    <span>Upload to Google Drive</span>
                                </label>
                            </div>
                        </div>
                        <div class="local-folder-settings" style="margin-bottom: 12px;">
                            <label>Local Audio Folder:</label>
                            <input type="text" id="local-audio-folder" placeholder="Select local folder for audio files" class="input-field" readonly>
                            <button id="select-local-audio-folder" class="btn btn-small" title="Choose where to save your audio recording files">Select Folder</button>
                        </div>
                        <label>
                            <input type="checkbox" id="vocal-isolation" title="Isolate vocals from background noise"> Vocal Isolation
                        </label>
                        <select id="microphone-select" class="input-field" title="Select audio input device">
                            <option value="">Select Microphone</option>
                        </select>
                        <div style="margin-top:12px">
                            <label for="transcription-backend">Transcription Backend:</label>
                            <select id="transcription-backend" class="input-field" title="Choose between offline Vosk or online Whisper transcription">
                                <option value="vosk">Vosk (Offline)</option>
                                <option value="whisper">Whisper (Optional)</option>
                            </select>
                        </div>
>>>>>>> 153ff55f
                    </div>
                </div>
            </div>

<<<<<<< HEAD
            <div class="sidebar-section">
                <h3>OpenAI API</h3>
                <div class="openai-settings">
                    <p style="font-size:12px;color:#666;margin-bottom:8px;">
                        Using developer key by default. Optionally provide your own key for guaranteed access.
                    </p>
                    <input type="text" id="openai-key" placeholder="Your OpenAI API Key (optional)" class="input-field">
                    <button id="save-openai-key" class="btn btn-small">Save Your Key</button>
=======
                <div class="sidebar-section">
                    <h3>OpenAI API</h3>
                    <div class="openai-settings">
                        <p style="font-size:12px;color:#666;margin-bottom:8px;">
                            Using developer key by default. Optionally provide your own key for guaranteed access.
                        </p>
                        <input type="text" id="openai-key" placeholder="Your OpenAI API Key (optional)" class="input-field">
                        <button id="save-openai-key" class="btn btn-small" title="Save your OpenAI API key for AI features">Save Your Key</button>
                    </div>
>>>>>>> 153ff55f
                </div>
            </div>
        </aside>

        <!-- Main Content Area -->
        <main class="main-content" id="main-content">
                <!-- Recording Controls -->
                <div class="recording-controls">
                    <button id="record-btn" class="btn btn-primary record-btn" title="Start recording audio and transcription">
                        <svg class="record-icon" width="20" height="20" viewBox="0 0 24 24" fill="currentColor">
                            <circle cx="12" cy="12" r="10"/>
                        </svg>
                        Start Recording
                    </button>
                    <div class="recording-time" id="recording-time">00:00</div>
                    
                    <!-- VU Meter -->
                    <div class="vu-meter" id="vu-meter" style="display: none;">
                        <label>Audio Level:</label>
                        <div class="vu-bar-container">
                            <div class="vu-bar" id="vu-bar"></div>
                        </div>
                    </div>
                    
                    <button id="pause-btn" class="btn" disabled title="Pause current recording">Pause</button>
                    <button id="resume-btn" class="btn" disabled title="Resume paused recording">Resume</button>
                    <button id="stop-btn" class="btn btn-danger" disabled title="Stop recording and enable save">Stop</button>
                    <button id="save-btn" class="btn btn-success" disabled title="Save recording, notes, and transcription">Save</button>
                </div>

                <!-- Content Container -->
                <div class="content-container">
                    <!-- Notes Editor -->
                    <div class="editor-section">
                        <div class="editor-header">
                            <h2>Notes</h2>
                        </div>
                        <div class="formatting-toolbar">
                            <select id="font-family" class="font-selector" title="Change font family for notes editor">
                                <optgroup label="Traditional Serif">
                                    <option value="Times New Roman">Times New Roman</option>
                                    <option value="Georgia">Georgia</option>
                                    <option value="Garamond">Garamond</option>
                                    <option value="Book Antiqua">Book Antiqua</option>
                                    <option value="Palatino">Palatino</option>
                                </optgroup>
                                <optgroup label="Non-Traditional Serif">
                                    <option value="Playfair Display">Playfair Display</option>
                                    <option value="Crimson Text">Crimson Text</option>
                                    <option value="Libre Baskerville">Libre Baskerville</option>
                                    <option value="Merriweather">Merriweather</option>
                                    <option value="Vollkorn">Vollkorn</option>
                                </optgroup>
                                <optgroup label="Traditional Sans Serif">
                                    <option value="Arial">Arial</option>
                                    <option value="Helvetica">Helvetica</option>
                                    <option value="Calibri">Calibri</option>
                                    <option value="Tahoma">Tahoma</option>
                                    <option value="Verdana">Verdana</option>
                                    <option value="Geneva">Geneva</option>
                                    <option value="Lucida Sans">Lucida Sans</option>
                                    <option value="Trebuchet MS">Trebuchet MS</option>
                                    <option value="Century Gothic">Century Gothic</option>
                                    <option value="Franklin Gothic">Franklin Gothic</option>
                                </optgroup>
                                <optgroup label="Non-Traditional Sans Serif">
                                    <option value="Inter" selected>Inter</option>
                                    <option value="Roboto">Roboto</option>
                                    <option value="Open Sans">Open Sans</option>
                                    <option value="Lato">Lato</option>
                                    <option value="Montserrat">Montserrat</option>
                                    <option value="Source Sans Pro">Source Sans Pro</option>
                                    <option value="Nunito">Nunito</option>
                                    <option value="Poppins">Poppins</option>
                                    <option value="Raleway">Raleway</option>
                                    <option value="Work Sans">Work Sans</option>
                                </optgroup>
                            </select>
                            <div class="toolbar-separator"></div>
                            <button class="format-btn" data-command="undo" title="Undo (Ctrl+Z)">↶</button>
                            <button class="format-btn" data-command="redo" title="Redo (Ctrl+Y)">↷</button>
                            <div class="toolbar-separator"></div>
                            <button class="format-btn" data-command="bold" title="Bold (Ctrl+B)"><b>B</b></button>
                            <button class="format-btn" data-command="italic" title="Italic (Ctrl+I)"><i>I</i></button>
                            <button class="format-btn" data-command="underline" title="Underline (Ctrl+U)"><u>U</u></button>
                            <button class="format-btn" data-command="strikethrough" title="Strikethrough"><s>S</s></button>
                            <div class="toolbar-separator"></div>
                            <div class="color-selector-group">
                                <input type="color" id="font-color" class="color-selector" value="#000000" title="Font Color">
                                <label for="font-color" class="format-btn color-btn" title="Font Color">A</label>
                            </div>
                            <div class="color-selector-group">
                                <input type="color" id="highlight-color" class="color-selector" value="#ffd200" title="Highlight Color">
                                <button class="format-btn" data-command="highlight" title="Highlight">🖍</button>
                            </div>
                            <div class="toolbar-separator"></div>
                            <button class="format-btn" data-command="justifyLeft" title="Align Left">⬅</button>
                            <button class="format-btn" data-command="justifyCenter" title="Align Center">↔</button>
                            <button class="format-btn" data-command="justifyRight" title="Align Right">➡</button>
                            <div class="toolbar-separator"></div>
                            <button class="format-btn" data-command="insertUnorderedList" title="Bullet List">•</button>
                            <button class="format-btn" data-command="insertOrderedList" title="Numbered List">1.</button>
                            <button class="format-btn" data-command="indent" title="Indent">→</button>
                            <button class="format-btn" data-command="outdent" title="Outdent">←</button>
                            <div class="toolbar-separator"></div>
                            <button class="format-btn" data-shortcut="dash" title="Insert Dash">—</button>
                            <button class="format-btn" data-shortcut="arrow" title="Insert Arrow">→</button>
                        </div>
                        <div id="notes-editor" class="notes-editor" contenteditable="true" 
                             placeholder="Start typing your notes here..."></div>
                        <div id="ai-summary-container" style="margin-top:24px;">
                            <button id="generate-summary" class="btn btn-primary" style="width:100%;margin-bottom:12px;" title="Generate AI summary of notes and transcription">Generate AI Summary</button>
                            <div id="ai-summary" class="notes-editor" style="min-height:80px;background:#f8fafc;border:1px solid #e2e8f0;"></div>
                        </div>
                    </div>

                    <!-- Transcription Panel -->
                    <div class="transcription-section">
                        <div class="transcription-header">
                            <h2>Live Transcription</h2>
                            <div class="transcription-controls">
                                <button id="clear-transcription" class="btn btn-small" title="Clear all transcription text">Clear</button>
                                <button id="jump-latest" class="btn btn-small" title="Scroll to latest">Jump to Latest</button>
                            </div>
                        </div>
                        <div id="transcription-display" class="transcription-display"></div>
                    </div>
                </div>

                <!-- AI Chat Window -->
                <div class="ai-chat collapsed" id="ai-chat">
                    <div class="chat-header">
                        <h3>Ask AI</h3>
                        <button id="toggle-chat" class="chat-toggle" title="Expand or collapse Ask AI chat">
                            <svg width="16" height="16" viewBox="0 0 24 24" fill="none" stroke="currentColor" stroke-width="2">
                                <polyline points="6,9 12,15 18,9"></polyline>
                            </svg>
                        </button>
                    </div>
                    <div class="chat-content" id="chat-content">
                        <div class="chat-messages" id="chat-messages"></div>
                        <div class="chat-input-container">
                            <input type="text" id="chat-input" placeholder="Ask about your notes or transcription..." class="chat-input">
                            <button id="send-chat" class="btn btn-primary btn-small" title="Send message to AI assistant">Send</button>
                        </div>
                    </div>
                </div>
            </main>

        <!-- Version Info -->
        <div class="version-info" id="version-info">v1.0.0</div>
        
        <!-- Sidebar Scrim -->
        <div class="sidebar-scrim" id="sidebar-scrim"></div>
    </div>

    <script src="app.js"></script>
</body>
</html><|MERGE_RESOLUTION|>--- conflicted
+++ resolved
@@ -53,7 +53,7 @@
             </div>
         </header>
 
-<<<<<<< HEAD
+
         <!-- Floating Sidebar -->
         <aside class="sidebar" id="sidebar">
             <button class="sidebar-close">
@@ -86,37 +86,7 @@
                         <div class="theme-swatch primary"></div>
                         <div class="theme-swatch surface"></div>
                         <div class="theme-swatch background"></div>
-=======
-        <!-- Main Content -->
-        <div class="app-body">
-            <!-- Sidebar -->
-            <aside class="sidebar" id="sidebar">
-                <div class="sidebar-section">
-                    <h3>Themes</h3>
-                    <div class="theme-selector">
-                        <select id="theme-select" title="Change application theme">
-                            <option value="default">Default</option>
-                            <option value="dark">Dark</option>
-                            <option value="blue">Ocean Blue</option>
-                            <option value="forest">Forest Green</option>
-                            <option value="sunset">Sunset Orange</option>
-                            <option value="purple">Purple</option>
-                            <option value="rose">Rose</option>
-                            <option value="teal">Teal</option>
-                            <option value="indigo">Indigo</option>
-                            <option value="amber">Amber</option>
-                            <option value="emerald">Emerald</option>
-                            <option value="cyan">Cyan</option>
-                            <option value="pink">Pink</option>
-                            <option value="slate">Slate</option>
-                            <option value="midnight">Midnight</option>
-                        </select>
-                        <div class="theme-preview" id="theme-preview">
-                            <div class="theme-swatch primary"></div>
-                            <div class="theme-swatch surface"></div>
-                            <div class="theme-swatch background"></div>
-                        </div>
->>>>>>> 153ff55f
+
                     </div>
                 </div>
             </div>
@@ -156,29 +126,15 @@
                         <input type="text" id="notes-drive-folder" placeholder="Select Drive folder for notes" class="input-field" readonly>
                         <button id="select-notes-drive-folder" class="btn btn-small">Select Folder</button>
                     </div>
-<<<<<<< HEAD
                     <div class="drive-folder-setting">
                         <label style="font-weight: bold; margin-bottom: 4px; display: block;">Transcription Folder:</label>
                         <input type="text" id="transcription-drive-folder" placeholder="Select Drive folder for transcriptions" class="input-field" readonly>
                         <button id="select-transcription-drive-folder" class="btn btn-small">Select Folder</button>
-=======
-                    <div class="drive-settings">
-                        <div class="drive-folder-setting" style="margin-bottom: 12px;">
-                            <label style="font-weight: bold; margin-bottom: 4px; display: block;">Notes Folder:</label>
-                            <input type="text" id="notes-drive-folder" placeholder="Select Drive folder for notes" class="input-field" readonly>
-                            <button id="select-notes-drive-folder" class="btn btn-small" title="Choose where to save your notes files">Select Folder</button>
-                        </div>
-                        <div class="drive-folder-setting">
-                            <label style="font-weight: bold; margin-bottom: 4px; display: block;">Transcription Folder:</label>
-                            <input type="text" id="transcription-drive-folder" placeholder="Select Drive folder for transcriptions" class="input-field" readonly>
-                            <button id="select-transcription-drive-folder" class="btn btn-small" title="Choose where to save your transcription files">Select Folder</button>
-                        </div>
->>>>>>> 153ff55f
-                    </div>
-                </div>
-            </div>
-
-<<<<<<< HEAD
+
+                    </div>
+                </div>
+            </div>
+
             <div class="sidebar-section">
                 <h3>Audio Settings</h3>
                 <div class="audio-settings">
@@ -212,47 +168,11 @@
                             <option value="vosk">Vosk (Offline)</option>
                             <option value="whisper">Whisper (Optional)</option>
                         </select>
-=======
-                <div class="sidebar-section">
-                    <h3>Audio Settings</h3>
-                    <div class="audio-settings">
-                        <div class="audio-destination" style="margin-bottom: 16px;">
-                            <label style="font-weight: bold; margin-bottom: 8px; display: block;">Audio File Destination:</label>
-                            <div style="margin-bottom: 8px;">
-                                <label style="display: flex; align-items: center; margin-bottom: 4px;">
-                                    <input type="radio" name="audio-destination" value="local" id="audio-dest-local" style="margin-right: 8px;">
-                                    <span>Download to Local Folder</span>
-                                </label>
-                                <label style="display: flex; align-items: center;">
-                                    <input type="radio" name="audio-destination" value="drive" id="audio-dest-drive" style="margin-right: 8px;">
-                                    <span>Upload to Google Drive</span>
-                                </label>
-                            </div>
-                        </div>
-                        <div class="local-folder-settings" style="margin-bottom: 12px;">
-                            <label>Local Audio Folder:</label>
-                            <input type="text" id="local-audio-folder" placeholder="Select local folder for audio files" class="input-field" readonly>
-                            <button id="select-local-audio-folder" class="btn btn-small" title="Choose where to save your audio recording files">Select Folder</button>
-                        </div>
-                        <label>
-                            <input type="checkbox" id="vocal-isolation" title="Isolate vocals from background noise"> Vocal Isolation
-                        </label>
-                        <select id="microphone-select" class="input-field" title="Select audio input device">
-                            <option value="">Select Microphone</option>
-                        </select>
-                        <div style="margin-top:12px">
-                            <label for="transcription-backend">Transcription Backend:</label>
-                            <select id="transcription-backend" class="input-field" title="Choose between offline Vosk or online Whisper transcription">
-                                <option value="vosk">Vosk (Offline)</option>
-                                <option value="whisper">Whisper (Optional)</option>
-                            </select>
-                        </div>
->>>>>>> 153ff55f
-                    </div>
-                </div>
-            </div>
-
-<<<<<<< HEAD
+
+                    </div>
+                </div>
+            </div>
+
             <div class="sidebar-section">
                 <h3>OpenAI API</h3>
                 <div class="openai-settings">
@@ -261,17 +181,6 @@
                     </p>
                     <input type="text" id="openai-key" placeholder="Your OpenAI API Key (optional)" class="input-field">
                     <button id="save-openai-key" class="btn btn-small">Save Your Key</button>
-=======
-                <div class="sidebar-section">
-                    <h3>OpenAI API</h3>
-                    <div class="openai-settings">
-                        <p style="font-size:12px;color:#666;margin-bottom:8px;">
-                            Using developer key by default. Optionally provide your own key for guaranteed access.
-                        </p>
-                        <input type="text" id="openai-key" placeholder="Your OpenAI API Key (optional)" class="input-field">
-                        <button id="save-openai-key" class="btn btn-small" title="Save your OpenAI API key for AI features">Save Your Key</button>
-                    </div>
->>>>>>> 153ff55f
                 </div>
             </div>
         </aside>
