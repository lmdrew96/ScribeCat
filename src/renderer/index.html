--- conflicted
+++ resolved
@@ -219,12 +219,8 @@
                             <h2>Notes</h2>
                         </div>
                         <div class="formatting-toolbar">
-<<<<<<< HEAD
                             <!-- Font and Size Controls -->
-                            <select id="font-family" class="font-selector" title="Font Family">
-=======
-                            <select id="font-family" class="font-selector" title="Change font family for notes editor">
->>>>>>> 9a1613c6
+                            <select id="font-family" class="font-selector" title="Change font family for notes editor" title="Font Family">
                                 <optgroup label="Traditional Serif">
                                     <option value="Times New Roman">Times New Roman</option>
                                     <option value="Georgia">Georgia</option>
